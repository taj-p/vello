--- conflicted
+++ resolved
@@ -101,7 +101,6 @@
         let font =
             skrifa::FontRef::from_index(self.run.font.data.as_ref(), self.run.font.index).unwrap();
         let outlines = font.outline_glyphs();
-<<<<<<< HEAD
         let (transform, size, scale, hinting_instance) = if self.run.hint {
             let (transform, size, scale) =
                 if let Some((scale, transform)) = take_uniform_scale(self.run.transform) {
@@ -114,16 +113,6 @@
                     (self.run.transform, Size::new(self.run.font_size), 1.0)
                 };
             let hinting_instance =
-=======
-        let size = Size::new(self.run.font_size);
-        let hinting_instance = if self.run.hint {
-            // Only apply hinting if the transform is a simple translation.
-            // Scaled, rotated, skewed, and other transformations cannot be hinted.
-            let [a, b, c, d, _, _] = self.run.transform.as_coeffs();
-            // TODO: Consider scaling the font size if the transform is a uniform scale.
-            if a == 1.0 && d == 1.0 && b == 0.0 && c == 0.0 {
-                // TODO: Cache hinting instance.
->>>>>>> d410f7f2
                 HintingInstance::new(&outlines, size, self.run.normalized_coords, HINTING_OPTIONS)
                     .ok();
             (transform, size, scale, hinting_instance)
