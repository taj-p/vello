--- conflicted
+++ resolved
@@ -14,10 +14,7 @@
 
 pub mod coarse;
 pub mod flatten;
-<<<<<<< HEAD
-=======
 pub mod glyph;
->>>>>>> d2399b91
 pub mod pico_svg;
 pub mod pixmap;
 pub mod strip;
