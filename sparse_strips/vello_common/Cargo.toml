[package]
name = "vello_common"
version.workspace = true
description = "Core data structures and utilities shared across the Vello rendering, including geometry processing and tiling logic."
categories = ["rendering", "graphics"]
keywords = ["2d", "vector-graphics"]
edition.workspace = true
rust-version.workspace = true
license.workspace = true
repository.workspace = true
# Prevent accidental publishing until the initial release
publish = false

[dependencies]
<<<<<<< HEAD
vello_api = { workspace = true }
kurbo = { workspace = true }
peniko = { workspace = true }
# for pico_svg
roxmltree = "0.20.0"
=======
vello_api = { workspace = true, default-features = true }
# for pico_svg
roxmltree = "0.20.0"
bytemuck = { workspace = true, features = [] }
skrifa = { workspace = true }
>>>>>>> d2399b91

[features]
simd = ["vello_api/simd"]

[lints]
workspace = true<|MERGE_RESOLUTION|>--- conflicted
+++ resolved
@@ -12,19 +12,11 @@
 publish = false
 
 [dependencies]
-<<<<<<< HEAD
-vello_api = { workspace = true }
-kurbo = { workspace = true }
-peniko = { workspace = true }
-# for pico_svg
-roxmltree = "0.20.0"
-=======
 vello_api = { workspace = true, default-features = true }
 # for pico_svg
 roxmltree = "0.20.0"
 bytemuck = { workspace = true, features = [] }
 skrifa = { workspace = true }
->>>>>>> d2399b91
 
 [features]
 simd = ["vello_api/simd"]
