--- conflicted
+++ resolved
@@ -68,11 +68,8 @@
     pub(crate) fill_rule: Fill,
     pub(crate) blend_mode: BlendMode,
     pub(crate) strip_generator: StripGenerator,
-<<<<<<< HEAD
+    pub(crate) strip_storage: StripStorage,
     pub(crate) glyph_caches: Option<vello_common::glyph::GlyphCaches>,
-=======
-    pub(crate) strip_storage: StripStorage,
->>>>>>> 537f7d1d
 }
 
 impl Scene {
@@ -414,17 +411,11 @@
     where
         F: FnOnce(&mut Recorder<'_>),
     {
-<<<<<<< HEAD
-        let mut recorder = Recorder::new(recording, self.take_glyph_caches());
+        let mut recorder = Recorder::new(recording, self.transform, self.take_glyph_caches());
         f(&mut recorder);
         self.glyph_caches = Some(recorder.take_glyph_caches());
     }
 
-=======
-        let mut recorder = Recorder::new(recording, self.transform);
-        f(&mut recorder);
-    }
->>>>>>> 537f7d1d
     fn prepare_recording(&mut self, recording: &mut Recording) {
         let buffers = recording.take_cached_strips();
         let (strip_storage, strip_start_indices) =
