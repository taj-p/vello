--- conflicted
+++ resolved
@@ -175,14 +175,9 @@
         // buffer fills.
         self.programs.prepare(
             &self.gl,
-<<<<<<< HEAD
-            &scene.strip_storage.alphas,
-            encoded_paints,
-=======
             &mut self.gradient_cache,
             &self.encoded_paints,
             &scene.strip_storage.alphas,
->>>>>>> 418803ed
             render_size,
             &self.paint_idxs,
         );
