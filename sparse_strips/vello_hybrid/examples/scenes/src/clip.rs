--- conflicted
+++ resolved
@@ -10,11 +10,6 @@
 )]
 
 use crate::ExampleScene;
-<<<<<<< HEAD
-// This is a bug. It should be importing from Kurbo.
-//use parley::Rect;
-=======
->>>>>>> d9d35866
 use vello_common::color::palette::css::{
     BLACK, BLUE, DARK_BLUE, DARK_GREEN, GREEN, REBECCA_PURPLE, RED,
 };
@@ -84,13 +79,8 @@
             draw_clipping_outline(ctx, &clip_circle);
             ctx.push_clip_layer(&clip_circle);
 
-<<<<<<< HEAD
-            ctx.set_paint((*color).into());
+            //ctx.set_paint((*color).into());
             //ctx.fill_rect(&COVER_RECT);
-=======
-            ctx.set_paint(*color);
-            ctx.fill_rect(&COVER_RECT);
->>>>>>> d9d35866
 
             radius -= RADIUS_DECREMENT;
         }
