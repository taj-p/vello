--- conflicted
+++ resolved
@@ -256,7 +256,6 @@
     let run = glyph_run.run();
     let font = run.font();
     let font_size = run.font_size();
-<<<<<<< HEAD
     // We haven't updated Parley to use the new Peniko version.
     // It's not worth it to make this example work.
     //let normalized_coords = bytemuck::cast_slice(run.normalized_coords());
@@ -268,16 +267,6 @@
     //    .normalized_coords(normalized_coords)
     //    .hint(true)
     //    .fill_glyphs(glyphs);
-=======
-    let normalized_coords = bytemuck::cast_slice(run.normalized_coords());
-
-    let style = glyph_run.style();
-    ctx.set_paint(style.brush.color);
-    ctx.glyph_run(font)
-        .font_size(font_size)
-        .normalized_coords(normalized_coords)
-        .hint(true)
-        .fill_glyphs(glyphs);
 }
 
 fn render_glyph_run_record(
@@ -306,10 +295,9 @@
 
     let style = glyph_run.style();
     ctx.set_paint(style.brush.color);
-    ctx.glyph_run(font)
-        .font_size(font_size)
-        .normalized_coords(normalized_coords)
-        .hint(true)
-        .fill_glyphs(glyphs);
->>>>>>> 0f3ef03a
+    //ctx.glyph_run(font)
+    //    .font_size(font_size)
+    //    .normalized_coords(normalized_coords)
+    //    .hint(true)
+    //    .fill_glyphs(glyphs);
 }