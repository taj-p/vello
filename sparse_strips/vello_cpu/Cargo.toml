[package]
name = "vello_cpu"
version.workspace = true
description = "A CPU-based renderer for Vello, optimized for SIMD and multithreaded execution."
categories = ["rendering", "graphics"]
keywords = ["2d", "vector-graphics"]
edition.workspace = true
rust-version.workspace = true
license.workspace = true
repository.workspace = true
# Prevent accidental publishing until the initial release
publish = false

[dependencies]
vello_common = { workspace = true }

<<<<<<< HEAD
=======
[features]
default = ["png"]
png = ["vello_common/png"]

[dev-dependencies]
automod = "1.0"
oxipng = { workspace = true, features = ["freestanding", "parallel"] }
image = { workspace = true, features = ["png"] }
skrifa = { workspace = true }
smallvec = { workspace = true }

>>>>>>> 570b780d
[lints]
workspace = true<|MERGE_RESOLUTION|>--- conflicted
+++ resolved
@@ -14,19 +14,9 @@
 [dependencies]
 vello_common = { workspace = true }
 
-<<<<<<< HEAD
-=======
 [features]
 default = ["png"]
 png = ["vello_common/png"]
 
-[dev-dependencies]
-automod = "1.0"
-oxipng = { workspace = true, features = ["freestanding", "parallel"] }
-image = { workspace = true, features = ["png"] }
-skrifa = { workspace = true }
-smallvec = { workspace = true }
-
->>>>>>> 570b780d
 [lints]
 workspace = true