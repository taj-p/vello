// Copyright 2025 the Vello Authors
// SPDX-License-Identifier: Apache-2.0 OR MIT

//! Basic render operations.

use crate::RenderMode;
use crate::dispatch::Dispatcher;

#[cfg(feature = "multithreading")]
use crate::dispatch::multi_threaded::MultiThreadedDispatcher;
use crate::dispatch::single_threaded::SingleThreadedDispatcher;
use crate::kurbo::{PathEl, Point};
use alloc::boxed::Box;
#[cfg(feature = "text")]
use alloc::sync::Arc;
use alloc::vec;
use alloc::vec::Vec;
use vello_common::blurred_rounded_rect::BlurredRoundedRectangle;
use vello_common::encode::{EncodeExt, EncodedPaint};
use vello_common::fearless_simd::Level;
use vello_common::kurbo::{Affine, BezPath, Cap, Join, Rect, Stroke};
use vello_common::mask::Mask;
#[cfg(feature = "text")]
use vello_common::paint::ImageSource;
use vello_common::paint::{Paint, PaintType};
use vello_common::peniko::color::palette::css::BLACK;
use vello_common::peniko::{BlendMode, Compose, Fill, Mix};
use vello_common::pixmap::Pixmap;
use vello_common::recording::{PushLayerCommand, Recordable, Recorder, Recording, RenderCommand};
use vello_common::strip::Strip;
use vello_common::strip_generator::{GenerationMode, StripGenerator, StripStorage};
#[cfg(feature = "text")]
use vello_common::{
    color::{AlphaColor, Srgb},
    colr::{ColrPainter, ColrRenderer},
    glyph::{GlyphRenderer, GlyphRunBuilder, GlyphType, PreparedGlyph},
};

/// A render context.
#[derive(Debug)]
pub struct RenderContext {
    pub(crate) width: u16,
    pub(crate) height: u16,
    pub(crate) paint: PaintType,
    pub(crate) paint_transform: Affine,
    pub(crate) stroke: Stroke,
    pub(crate) transform: Affine,
    pub(crate) fill_rule: Fill,
    pub(crate) temp_path: BezPath,
    pub(crate) aliasing_threshold: Option<u8>,
    pub(crate) encoded_paints: Vec<EncodedPaint>,
    #[cfg_attr(
        not(feature = "text"),
        allow(dead_code, reason = "used when the `text` feature is enabled")
    )]
    pub(crate) render_settings: RenderSettings,
    dispatcher: Box<dyn Dispatcher>,

    #[cfg(feature = "text")]
    pub(crate) glyph_caches: Option<vello_common::glyph::GlyphCaches>,
}

/// Settings to apply to the render context.
#[derive(Copy, Clone, Debug)]
pub struct RenderSettings {
    /// The SIMD level that should be used for rendering operations.
    pub level: Level,
    /// The number of worker threads that should be used for rendering. Only has an effect
    /// if the `multithreading` feature is active.
    pub num_threads: u16,
    /// Whether to prioritize speed or quality when rendering.
    ///
    /// For most cases (especially for real-time rendering), it is highly recommended to set
    /// this to `OptimizeSpeed`. If accuracy is a more significant concern (for example for visual
    /// regression testing), then you can set this to `OptimizeQuality`.
    ///
    /// Currently, the only difference this makes is that when choosing `OptimizeSpeed`, rasterization
    /// will happen using u8/u16, while `OptimizeQuality` will use a f32-based pipeline.
    pub render_mode: RenderMode,
}

impl Default for RenderSettings {
    fn default() -> Self {
        Self {
            level: Level::try_detect().unwrap_or(Level::fallback()),
            #[cfg(feature = "multithreading")]
            num_threads: std::thread::available_parallelism()
                .unwrap()
                .get()
                .saturating_sub(1) as u16,
            #[cfg(not(feature = "multithreading"))]
            num_threads: 0,
            render_mode: RenderMode::OptimizeSpeed,
        }
    }
}

impl RenderContext {
    /// Create a new render context with the given width and height in pixels.
    pub fn new(width: u16, height: u16) -> Self {
        Self::new_with(width, height, RenderSettings::default())
    }

    /// Create a new render context with specific settings.
    pub fn new_with(width: u16, height: u16, settings: RenderSettings) -> Self {
        #[cfg(feature = "multithreading")]
        let dispatcher: Box<dyn Dispatcher> = if settings.num_threads == 0 {
            Box::new(SingleThreadedDispatcher::new(width, height, settings.level))
        } else {
            Box::new(MultiThreadedDispatcher::new(
                width,
                height,
                settings.num_threads,
                settings.level,
            ))
        };

        #[cfg(not(feature = "multithreading"))]
        let dispatcher: Box<dyn Dispatcher> =
            { Box::new(SingleThreadedDispatcher::new(width, height, settings.level)) };

        let transform = Affine::IDENTITY;
        let fill_rule = Fill::NonZero;
        let paint = BLACK.into();
        let paint_transform = Affine::IDENTITY;
        let stroke = Stroke {
            width: 1.0,
            join: Join::Bevel,
            start_cap: Cap::Butt,
            end_cap: Cap::Butt,
            ..Default::default()
        };
        let encoded_paints = vec![];
        let temp_path = BezPath::new();
        let aliasing_threshold = None;

        Self {
            width,
            height,
            dispatcher,
            transform,
            aliasing_threshold,
            paint,
            render_settings: settings,
            paint_transform,
            fill_rule,
            stroke,
            temp_path,
            encoded_paints,
            #[cfg(feature = "text")]
            glyph_caches: Some(Default::default()),
        }
    }

    fn encode_current_paint(&mut self) -> Paint {
        match self.paint.clone() {
            PaintType::Solid(s) => s.into(),
            PaintType::Gradient(g) => {
                // TODO: Add caching?
                g.encode_into(
                    &mut self.encoded_paints,
                    self.transform * self.paint_transform,
                )
            }
            PaintType::Image(i) => i.encode_into(
                &mut self.encoded_paints,
                self.transform * self.paint_transform,
            ),
        }
    }

    /// Fill a path.
    pub fn fill_path(&mut self, path: &BezPath) {
        let paint = self.encode_current_paint();
        self.dispatcher.fill_path(
            path,
            self.fill_rule,
            self.transform,
            paint,
            self.aliasing_threshold,
        );
    }

    /// Stroke a path.
    pub fn stroke_path(&mut self, path: &BezPath) {
        let paint = self.encode_current_paint();
        self.dispatcher.stroke_path(
            path,
            &self.stroke,
            self.transform,
            paint,
            self.aliasing_threshold,
        );
    }

    /// Fill a rectangle.
    pub fn fill_rect(&mut self, rect: &Rect) {
        self.rect_to_temp_path(rect);
        let paint = self.encode_current_paint();
        self.dispatcher.fill_path(
            &self.temp_path,
            self.fill_rule,
            self.transform,
            paint,
            self.aliasing_threshold,
        );
    }

    fn rect_to_temp_path(&mut self, rect: &Rect) {
        self.temp_path.truncate(0);
        self.temp_path
            .push(PathEl::MoveTo(Point::new(rect.x0, rect.y0)));
        self.temp_path
            .push(PathEl::LineTo(Point::new(rect.x1, rect.y0)));
        self.temp_path
            .push(PathEl::LineTo(Point::new(rect.x1, rect.y1)));
        self.temp_path
            .push(PathEl::LineTo(Point::new(rect.x0, rect.y1)));
        self.temp_path.push(PathEl::ClosePath);
    }

    /// Fill a blurred rectangle with the given radius and standard deviation.
    ///
    /// Note that this only works properly if the current paint is set to a solid color.
    /// If not, it will fall back to using black as the fill color.
    pub fn fill_blurred_rounded_rect(&mut self, rect: &Rect, radius: f32, std_dev: f32) {
        let color = match self.paint {
            PaintType::Solid(s) => s,
            // Fallback to black when attempting to blur a rectangle with an image/gradient paint
            _ => BLACK,
        };

        let blurred_rect = BlurredRoundedRectangle {
            rect: *rect,
            color,
            radius,
            std_dev,
        };

        // The actual rectangle we paint needs to be larger so that the blurring effect
        // is not cut off.
        // The impulse response of a gaussian filter is infinite.
        // For performance reason we cut off the filter at some extent where the response is close to zero.
        let kernel_size = 2.5 * std_dev;
        let inflated_rect = rect.inflate(f64::from(kernel_size), f64::from(kernel_size));
        let transform = self.transform * self.paint_transform;

        self.rect_to_temp_path(&inflated_rect);

        let paint = blurred_rect.encode_into(&mut self.encoded_paints, transform);
        self.dispatcher.fill_path(
            &self.temp_path,
            Fill::NonZero,
            self.transform,
            paint,
            self.aliasing_threshold,
        );
    }

    /// Stroke a rectangle.
    pub fn stroke_rect(&mut self, rect: &Rect) {
        self.rect_to_temp_path(rect);
        let paint = self.encode_current_paint();
        self.dispatcher.stroke_path(
            &self.temp_path,
            &self.stroke,
            self.transform,
            paint,
            self.aliasing_threshold,
        );
    }

    /// Creates a builder for drawing a run of glyphs that have the same attributes.
    #[cfg(feature = "text")]
    pub fn glyph_run(&mut self, font: &crate::peniko::Font) -> GlyphRunBuilder<'_, Self> {
        GlyphRunBuilder::new(font.clone(), self.transform, self)
    }

    /// Push a new layer with the given properties.
    ///
    /// Note that the mask, if provided, needs to have the same size as the render context. Otherwise,
    /// it will be ignored. In addition to that, the mask will not be affected by the current
    /// transformation matrix in place.
    pub fn push_layer(
        &mut self,
        clip_path: Option<&BezPath>,
        blend_mode: Option<BlendMode>,
        opacity: Option<f32>,
        mask: Option<Mask>,
    ) {
        let mask = mask.and_then(|m| {
            if m.width() != self.width || m.height() != self.height {
                None
            } else {
                Some(m)
            }
        });

        let blend_mode = blend_mode.unwrap_or(BlendMode::new(Mix::Normal, Compose::SrcOver));
        let opacity = opacity.unwrap_or(1.0);

        self.dispatcher.push_layer(
            clip_path,
            self.fill_rule,
            self.transform,
            blend_mode,
            opacity,
            self.aliasing_threshold,
            mask,
        );
    }

    /// Push a new clip layer.
    pub fn push_clip_layer(&mut self, path: &BezPath) {
        self.push_layer(Some(path), None, None, None);
    }

    /// Push a new blend layer.
    pub fn push_blend_layer(&mut self, blend_mode: BlendMode) {
        self.push_layer(None, Some(blend_mode), None, None);
    }

    /// Push a new opacity layer.
    pub fn push_opacity_layer(&mut self, opacity: f32) {
        self.push_layer(None, None, Some(opacity), None);
    }

    /// Set the aliasing threshold.
    ///
    /// If set to `None` (which is the recommended option in nearly all cases),
    /// anti-aliasing will be applied.
    ///
    /// If instead set to some value, then a pixel will be fully painted if
    /// the coverage is bigger than the threshold (between 0 and 255), otherwise
    /// it will not be painted at all.
    ///
    /// Note that there is no performance benefit to disabling anti-aliasing and
    /// this functionality is simply provided for compatibility.
    pub fn set_aliasing_threshold(&mut self, aliasing_threshold: Option<u8>) {
        self.aliasing_threshold = aliasing_threshold;
    }

    /// Push a new mask layer.
    ///
    /// Note that the mask, if provided, needs to have the same size as the render context. Otherwise,
    /// it will be ignored. In addition to that, the mask will not be affected by the current
    /// transformation matrix in place.
    pub fn push_mask_layer(&mut self, mask: Mask) {
        self.push_layer(None, None, None, Some(mask));
    }

    /// Pop the last-pushed layer.
    pub fn pop_layer(&mut self) {
        self.dispatcher.pop_layer();
    }

    /// Set the current stroke.
    pub fn set_stroke(&mut self, stroke: Stroke) {
        self.stroke = stroke;
    }

    /// Get the current stroke
    pub fn stroke(&self) -> &Stroke {
        &self.stroke
    }

    /// Set the current paint.
    pub fn set_paint(&mut self, paint: impl Into<PaintType>) {
        self.paint = paint.into();
    }

    /// Get the current paint.
    pub fn paint(&self) -> &PaintType {
        &self.paint
    }

    /// Set the current paint transform.
    ///
    /// The paint transform is applied to the paint after the transform of the geometry the paint
    /// is drawn in, i.e., the paint transform is applied after the global transform. This allows
    /// transforming the paint independently from the drawn geometry.
    pub fn set_paint_transform(&mut self, paint_transform: Affine) {
        self.paint_transform = paint_transform;
    }

    /// Get the current paint transform.
    pub fn paint_transform(&self) -> &Affine {
        &self.paint_transform
    }

    /// Reset the current paint transform.
    pub fn reset_paint_transform(&mut self) {
        self.paint_transform = Affine::IDENTITY;
    }

    /// Set the current fill rule.
    pub fn set_fill_rule(&mut self, fill_rule: Fill) {
        self.fill_rule = fill_rule;
    }

    /// Get the current fill rule.
    pub fn fill_rule(&self) -> &Fill {
        &self.fill_rule
    }

    /// Set the current transform.
    pub fn set_transform(&mut self, transform: Affine) {
        self.transform = transform;
    }

    /// Get the current transform.
    pub fn transform(&self) -> &Affine {
        &self.transform
    }

    /// Reset the current transform.
    pub fn reset_transform(&mut self) {
        self.transform = Affine::IDENTITY;
    }

    /// Reset the render context.
    pub fn reset(&mut self) {
        self.dispatcher.reset();
        self.encoded_paints.clear();
        self.reset_transform();
        self.reset_paint_transform();
        #[cfg(feature = "text")]
        self.glyph_caches.as_mut().unwrap().maintain();
    }

    /// Flush any pending operations.
    ///
    /// This is a no-op when using the single-threaded render mode, and can be ignored.
    /// For multi-threaded rendering, you _have_ to call this before rasterizing, otherwise
    /// the program will panic.
    pub fn flush(&mut self) {
        self.dispatcher.flush();
    }

    /// Render the current context into a buffer.
    /// The buffer is expected to be in premultiplied RGBA8 format with length `width * height * 4`
    pub fn render_to_buffer(
        &self,
        buffer: &mut [u8],
        width: u16,
        height: u16,
        render_mode: RenderMode,
    ) {
        // TODO: Maybe we should move those checks into the dispatcher.
        let wide = self.dispatcher.wide();
        assert!(!wide.has_layers(), "some layers haven't been popped yet");
        assert_eq!(
            buffer.len(),
            (width as usize) * (height as usize) * 4,
            "provided width ({}) and height ({}) do not match buffer size ({})",
            width,
            height,
            buffer.len(),
        );

        self.dispatcher
            .rasterize(buffer, render_mode, width, height, &self.encoded_paints);
    }

    /// Render the current context into a pixmap.
    pub fn render_to_pixmap(&self, pixmap: &mut Pixmap) {
        let width = pixmap.width();
        let height = pixmap.height();
        self.render_to_buffer(
            pixmap.data_as_u8_slice_mut(),
            width,
            height,
            self.render_settings.render_mode,
        );
    }

    /// Return the width of the pixmap.
    pub fn width(&self) -> u16 {
        self.width
    }

    /// Return the height of the pixmap.
    pub fn height(&self) -> u16 {
        self.height
    }

    /// Return the render settings used by the `RenderContext`.
    pub fn render_settings(&self) -> &RenderSettings {
        &self.render_settings
    }
}

#[cfg(feature = "text")]
impl GlyphRenderer for RenderContext {
    fn fill_glyph(&mut self, prepared_glyph: PreparedGlyph<'_>) {
        match prepared_glyph.glyph_type {
            GlyphType::Outline(glyph) => {
                let paint = self.encode_current_paint();
                self.dispatcher.fill_path(
                    glyph.path,
                    Fill::NonZero,
                    prepared_glyph.transform,
                    paint,
                    self.aliasing_threshold,
                );
            }
            GlyphType::Bitmap(glyph) => {
                // We need to change the state of the render context
                // to render the bitmap, but don't want to pollute the context,
                // so simulate a `save` and `restore` operation.
                let old_transform = self.transform;
                let old_paint = self.paint.clone();

                // If we scale down by a large factor, fall back to cubic scaling.
                let quality = if prepared_glyph.transform.as_coeffs()[0] < 0.5
                    || prepared_glyph.transform.as_coeffs()[3] < 0.5
                {
                    crate::peniko::ImageQuality::High
                } else {
                    crate::peniko::ImageQuality::Medium
                };

                let image = vello_common::paint::Image {
                    source: ImageSource::Pixmap(Arc::new(glyph.pixmap)),
                    x_extend: crate::peniko::Extend::Pad,
                    y_extend: crate::peniko::Extend::Pad,
                    quality,
                };

                self.set_paint(image);
                self.set_transform(prepared_glyph.transform);
                self.fill_rect(&glyph.area);

                // Restore the state.
                self.set_paint(old_paint);
                self.transform = old_transform;
            }
            GlyphType::Colr(glyph) => {
                // Same as for bitmap glyphs, save the state and restore it later on.
                let old_transform = self.transform;
                let old_paint = self.paint.clone();
                let context_color = match old_paint {
                    PaintType::Solid(s) => s,
                    _ => BLACK,
                };

                let area = glyph.area;

                let glyph_pixmap = {
                    let settings = RenderSettings {
                        level: self.render_settings.level,
                        render_mode: self.render_settings.render_mode,
                        num_threads: 0,
                    };

                    let mut ctx = Self::new_with(glyph.pix_width, glyph.pix_height, settings);
                    let mut pix = Pixmap::new(glyph.pix_width, glyph.pix_height);

                    let mut colr_painter = ColrPainter::new(glyph, context_color, &mut ctx);
                    colr_painter.paint();

                    // Technically not necessary since we always render single-threaded, but just
                    // to be safe.
                    ctx.flush();
                    ctx.render_to_pixmap(&mut pix);

                    pix
                };

                let image = vello_common::paint::Image {
                    source: ImageSource::Pixmap(Arc::new(glyph_pixmap)),
                    x_extend: crate::peniko::Extend::Pad,
                    y_extend: crate::peniko::Extend::Pad,
                    // Since the pixmap will already have the correct size, no need to
                    // use a different image quality here.
                    quality: crate::peniko::ImageQuality::Low,
                };

                self.set_paint(image);
                self.set_transform(prepared_glyph.transform);
                self.fill_rect(&area);

                // Restore the state.
                self.set_paint(old_paint);
                self.transform = old_transform;
            }
        }
    }

    fn stroke_glyph(&mut self, prepared_glyph: PreparedGlyph<'_>) {
        match prepared_glyph.glyph_type {
            GlyphType::Outline(glyph) => {
                let paint = self.encode_current_paint();
                self.dispatcher.stroke_path(
                    glyph.path,
                    &self.stroke,
                    prepared_glyph.transform,
                    paint,
                    self.aliasing_threshold,
                );
            }
            GlyphType::Bitmap(_) | GlyphType::Colr(_) => {
                // The definitions of COLR and bitmap glyphs can't meaningfully support being stroked.
                // (COLR's imaging model only has fills)
                self.fill_glyph(prepared_glyph);
            }
        }
    }

    fn take_glyph_caches(&mut self) -> vello_common::glyph::GlyphCaches {
        self.glyph_caches.take().unwrap()
    }

    fn restore_glyph_caches(&mut self, cache: vello_common::glyph::GlyphCaches) {
        self.glyph_caches = Some(cache);
    }
}

#[cfg(feature = "text")]
impl ColrRenderer for RenderContext {
    fn push_clip_layer(&mut self, clip: &BezPath) {
        Self::push_clip_layer(self, clip);
    }

    fn push_blend_layer(&mut self, blend_mode: BlendMode) {
        Self::push_blend_layer(self, blend_mode);
    }

    fn fill_solid(&mut self, color: AlphaColor<Srgb>) {
        self.set_paint(color);
        self.fill_rect(&Rect::new(
            0.0,
            0.0,
            f64::from(self.width),
            f64::from(self.height),
        ));
    }

    fn fill_gradient(&mut self, gradient: crate::peniko::Gradient) {
        self.set_paint(gradient);
        self.fill_rect(&Rect::new(
            0.0,
            0.0,
            f64::from(self.width),
            f64::from(self.height),
        ));
    }

    fn set_paint_transform(&mut self, affine: Affine) {
        Self::set_paint_transform(self, affine);
    }

    fn pop_layer(&mut self) {
        Self::pop_layer(self);
    }
}

impl Recordable for RenderContext {
    fn record<F>(&mut self, recording: &mut Recording, f: F)
    where
        F: FnOnce(&mut Recorder<'_>),
    {
<<<<<<< HEAD
        let mut recorder = Recorder::new(
            recording,
            #[cfg(feature = "text")]
            self.take_glyph_caches(),
        );
        f(&mut recorder);
        #[cfg(feature = "text")]
        {
            self.glyph_caches = Some(recorder.take_glyph_caches());
        }
=======
        let mut recorder = Recorder::new(recording, self.transform);
        f(&mut recorder);
>>>>>>> 537f7d1d
    }

    fn prepare_recording(&mut self, recording: &mut Recording) {
        let buffers = recording.take_cached_strips();
        let (strip_storage, strip_start_indices) =
            self.generate_strips_from_commands(recording.commands(), buffers);
        recording.set_cached_strips(strip_storage, strip_start_indices);
    }

    fn execute_recording(&mut self, recording: &Recording) {
        let (cached_strips, cached_alphas) = recording.get_cached_strips();
        let adjusted_strips = self.prepare_cached_strips(cached_strips, cached_alphas);

        // Use pre-calculated strip start indices from when we generated the cache.
        let strip_start_indices = recording.get_strip_start_indices();
        let mut range_index = 0;

        // Replay commands in order, using cached strips for geometry.
        for command in recording.commands() {
            match command {
                RenderCommand::FillPath(_)
                | RenderCommand::StrokePath(_)
                | RenderCommand::FillRect(_)
                | RenderCommand::StrokeRect(_) => {
                    self.process_geometry_command(
                        strip_start_indices,
                        range_index,
                        &adjusted_strips,
                    );
                    range_index += 1;
                }
                #[cfg(feature = "text")]
                RenderCommand::FillOutlineGlyph(_) | RenderCommand::StrokeOutlineGlyph(_) => {
                    self.process_geometry_command(
                        strip_start_indices,
                        range_index,
                        &adjusted_strips,
                    );
                    range_index += 1;
                }
                RenderCommand::SetPaint(paint) => {
                    self.set_paint(paint.clone());
                }
                RenderCommand::SetPaintTransform(transform) => {
                    self.set_paint_transform(*transform);
                }
                RenderCommand::ResetPaintTransform => {
                    self.reset_paint_transform();
                }
                RenderCommand::SetTransform(transform) => {
                    self.set_transform(*transform);
                }
                RenderCommand::SetFillRule(fill_rule) => {
                    self.set_fill_rule(*fill_rule);
                }
                RenderCommand::SetStroke(stroke) => {
                    self.set_stroke(stroke.clone());
                }
                RenderCommand::PushLayer(PushLayerCommand {
                    clip_path,
                    blend_mode,
                    opacity,
                    mask,
                }) => {
                    self.push_layer(clip_path.as_ref(), *blend_mode, *opacity, mask.clone());
                }
                RenderCommand::PopLayer => {
                    self.pop_layer();
                }
            }
        }
    }
}

/// Saved state for recording operations.
#[derive(Debug)]
struct RenderState {
    transform: Affine,
    fill_rule: Fill,
    stroke: Stroke,
    paint: PaintType,
    paint_transform: Affine,
}

/// Recording management implementation.
impl RenderContext {
    /// Generate strips from strip commands and capture ranges.
    ///
    /// Returns:
    /// - `collected_strips`: The generated strips.
    /// - `collected_alphas`: The generated alphas.
    /// - `strip_start_indices`: The start indices of strips for each geometry command.
    fn generate_strips_from_commands(
        &mut self,
        commands: &[RenderCommand],
        buffers: (StripStorage, Vec<usize>),
    ) -> (StripStorage, Vec<usize>) {
        let (mut strip_storage, mut strip_start_indices) = buffers;
        strip_storage.clear();
        strip_storage.set_generation_mode(GenerationMode::Append);
        strip_start_indices.clear();

        let saved_state = self.take_current_state();
        let mut strip_generator =
            StripGenerator::new(self.width, self.height, self.render_settings.level);

        for command in commands {
            let start_index = strip_storage.strips.len();

            match command {
                RenderCommand::FillPath(path) => {
                    strip_generator.generate_filled_path(
                        path,
                        self.fill_rule,
                        self.transform,
                        self.aliasing_threshold,
                        &mut strip_storage,
                    );
                    strip_start_indices.push(start_index);
                }
                RenderCommand::StrokePath(path) => {
                    strip_generator.generate_stroked_path(
                        path,
                        &self.stroke,
                        self.transform,
                        self.aliasing_threshold,
                        &mut strip_storage,
                    );
                    strip_start_indices.push(start_index);
                }
                RenderCommand::FillRect(rect) => {
                    self.rect_to_temp_path(rect);
                    strip_generator.generate_filled_path(
                        &self.temp_path,
                        self.fill_rule,
                        self.transform,
                        self.aliasing_threshold,
                        &mut strip_storage,
                    );
                    strip_start_indices.push(start_index);
                }
                RenderCommand::StrokeRect(rect) => {
                    self.rect_to_temp_path(rect);
                    strip_generator.generate_stroked_path(
                        &self.temp_path,
                        &self.stroke,
                        self.transform,
                        self.aliasing_threshold,
                        &mut strip_storage,
                    );
                    strip_start_indices.push(start_index);
                }
                #[cfg(feature = "text")]
                RenderCommand::FillOutlineGlyph((path, glyph_transform)) => {
                    strip_generator.generate_filled_path(
                        path,
                        self.fill_rule,
                        *glyph_transform,
                        self.aliasing_threshold,
                        &mut strip_storage,
                    );
                    strip_start_indices.push(start_index);
                }
                #[cfg(feature = "text")]
                RenderCommand::StrokeOutlineGlyph((path, glyph_transform)) => {
                    strip_generator.generate_stroked_path(
                        path,
                        &self.stroke,
                        *glyph_transform,
                        self.aliasing_threshold,
                        &mut strip_storage,
                    );
                    strip_start_indices.push(start_index);
                }
                RenderCommand::SetTransform(transform) => {
                    self.transform = *transform;
                }
                RenderCommand::SetFillRule(fill_rule) => {
                    self.fill_rule = *fill_rule;
                }
                RenderCommand::SetStroke(stroke) => {
                    self.stroke = stroke.clone();
                }

                _ => {}
            }
        }

        self.restore_state(saved_state);

        (strip_storage, strip_start_indices)
    }
}

/// Recording management implementation.
impl RenderContext {
    fn process_geometry_command(
        &mut self,
        strip_start_indices: &[usize],
        range_index: usize,
        adjusted_strips: &[Strip],
    ) {
        assert!(
            range_index < strip_start_indices.len(),
            "Strip range index out of bounds"
        );
        let start = strip_start_indices[range_index];
        let end = strip_start_indices
            .get(range_index + 1)
            .copied()
            .unwrap_or(adjusted_strips.len());
        let count = end - start;
        if count == 0 {
            // There are no strips to generate.
            return;
        }
        assert!(
            start < adjusted_strips.len() && count > 0,
            "Invalid strip range"
        );
        let paint = self.encode_current_paint();
        self.dispatcher
            .generate_wide_cmd(&adjusted_strips[start..end], paint);
    }

    /// Prepare cached strips for rendering by adjusting indices.
    fn prepare_cached_strips(
        &mut self,
        cached_strips: &[Strip],
        cached_alphas: &[u8],
    ) -> Vec<Strip> {
        // Calculate offset for alpha indices based on current dispatcher's alpha buffer size.
        let alpha_offset = {
            let storage = self.dispatcher.strip_storage_mut();
            let offset = storage.alphas.len() as u32;
            // Extend the dispatcher's alpha buffer with cached alphas.
            storage.alphas.extend(cached_alphas);

            offset
        };
        // Create adjusted strips with corrected alpha indices.
        cached_strips
            .iter()
            .map(move |strip| {
                let mut adjusted_strip = *strip;
                adjusted_strip.alpha_idx += alpha_offset;
                adjusted_strip
            })
            .collect()
    }

    /// Save the current rendering state.
    fn take_current_state(&mut self) -> RenderState {
        RenderState {
            paint: self.paint.clone(),
            paint_transform: self.paint_transform,
            transform: self.transform,
            fill_rule: self.fill_rule,
            stroke: core::mem::take(&mut self.stroke),
        }
    }

    /// Restore the saved rendering state.
    fn restore_state(&mut self, state: RenderState) {
        self.transform = state.transform;
        self.fill_rule = state.fill_rule;
        self.stroke = state.stroke;
        self.paint = state.paint;
        self.paint_transform = state.paint_transform;
    }
}

#[cfg(test)]
mod tests {
    use crate::RenderContext;
    use vello_common::kurbo::{Rect, Shape};
    use vello_common::tile::Tile;

    #[test]
    fn clip_overflow() {
        let mut ctx = RenderContext::new(100, 100);

        for _ in 0..(usize::from(u16::MAX) + 1).div_ceil(usize::from(Tile::HEIGHT * Tile::WIDTH)) {
            ctx.fill_rect(&Rect::new(0.0, 0.0, 1.0, 1.0));
        }

        ctx.push_clip_layer(&Rect::new(20.0, 20.0, 180.0, 180.0).to_path(0.1));
        ctx.pop_layer();
        ctx.flush();
    }

    #[cfg(feature = "multithreading")]
    #[test]
    fn multithreaded_crash_after_reset() {
        use crate::{Level, RenderMode, RenderSettings};
        use vello_common::pixmap::Pixmap;

        let mut pixmap = Pixmap::new(200, 200);
        let settings = RenderSettings {
            level: Level::try_detect().unwrap_or(Level::fallback()),
            num_threads: 1,
            render_mode: RenderMode::OptimizeQuality,
        };

        let mut ctx = RenderContext::new_with(200, 200, settings);
        ctx.reset();
        ctx.fill_path(&Rect::new(0.0, 0.0, 100.0, 100.0).to_path(0.1));
        ctx.flush();
        ctx.render_to_pixmap(&mut pixmap);
        ctx.flush();
        ctx.render_to_pixmap(&mut pixmap);
    }
}<|MERGE_RESOLUTION|>--- conflicted
+++ resolved
@@ -660,9 +660,9 @@
     where
         F: FnOnce(&mut Recorder<'_>),
     {
-<<<<<<< HEAD
         let mut recorder = Recorder::new(
             recording,
+            self.transform,
             #[cfg(feature = "text")]
             self.take_glyph_caches(),
         );
@@ -671,10 +671,6 @@
         {
             self.glyph_caches = Some(recorder.take_glyph_caches());
         }
-=======
-        let mut recorder = Recorder::new(recording, self.transform);
-        f(&mut recorder);
->>>>>>> 537f7d1d
     }
 
     fn prepare_recording(&mut self, recording: &mut Recording) {
