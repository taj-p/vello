// Copyright 2025 the Vello Authors
// SPDX-License-Identifier: Apache-2.0 OR MIT

use crate::RenderMode;
use crate::dispatch::Dispatcher;
use crate::dispatch::multi_threaded::cost::{COST_THRESHOLD, estimate_render_task_cost};
use crate::dispatch::multi_threaded::worker::Worker;
use crate::fine::{F32Kernel, Fine, FineKernel, U8Kernel};
use crate::kurbo::{Affine, BezPath, PathEl, Stroke};
use crate::peniko::{BlendMode, Fill};
use crate::region::Regions;
use alloc::boxed::Box;
use alloc::sync::Arc;
use alloc::vec;
use alloc::vec::Vec;
use core::fmt::{Debug, Formatter};
use crossbeam_channel::TryRecvError;
use rayon::{ThreadPool, ThreadPoolBuilder};
use std::cell::RefCell;
use std::ops::Range;
use std::sync::atomic::{AtomicBool, AtomicU8, Ordering};
use std::sync::{Barrier, Mutex};
use thread_local::ThreadLocal;
use vello_common::coarse::{Cmd, MODE_CPU, Wide};
use vello_common::encode::EncodedPaint;
use vello_common::fearless_simd::{Level, Simd, simd_dispatch};
use vello_common::mask::Mask;
use vello_common::paint::Paint;
use vello_common::strip::Strip;
use vello_common::strip_generator::{StripGenerator, StripStorage};

mod cost;
mod worker;

type RenderTaskSender = crossbeam_channel::Sender<RenderTask>;
type CoarseTaskSender = ordered_channel::Sender<CoarseTask>;
type CoarseTaskReceiver = ordered_channel::Receiver<CoarseTask>;

/// A dispatcher for multi-threaded rendering.
///
/// A small note for future contributors: Unfortunately, the logic of this dispatcher as well as
/// the lifecycle of the different fields of the dispatcher can be a bit hard to grasp.
/// The reason for this is that since we have to do a lot of communication across the thread boundary,
/// we have to work with lots of `Option` and `core::mem::take` operations, to ensure that we are
/// not needlessly cloning objects.
///
/// The below comments will hopefully help with understanding the overall structure and lifecycles
/// a bit better.
pub(crate) struct MultiThreadedDispatcher {
    /// The wide tile container.
    wide: Wide,
    /// The thread pool that is used for dispatching tasks.
    thread_pool: ThreadPool,
    /// The current batch of paths we want to render.
    task_batch: Vec<RenderTaskType>,
    /// The path containing all elements of the current batch.
    batch_path: BezPath,
    /// The cost of the current batch.
    batch_cost: f32,
    /// The sender used to dispatch new rendering tasks from the main thread.
    ///
    /// This field will be set once we call the `init` method.
    /// This field will be set back to `None` when running `flush` to drop the value and thus
    /// indicate to receivers that no more rendering tasks will be dispatched from that point onward.
    task_sender: Option<RenderTaskSender>,
    /// Contains one worker object for each thread.
    ///
    /// The workers will be initialized once when building the multi-threaded dispatcher via
    /// `MultiThreadedDispatcher::new`.
    workers: Arc<ThreadLocal<RefCell<Worker>>>,
    /// The receiver for coarse command tasks, used to do coarse rasterization on the main thread.
    ///
    /// Similarly to `task_sender`, this value is set to `None` initially, and will only be set once
    /// we actually call the `init` method (either when creating the dispatcher for the first time, or
    /// when resetting it).
    coarse_task_receiver: Option<CoarseTaskReceiver>,
    /// The storage for alpha values.
    ///
    /// Similarly to the single-threaded dispatcher, we want to be able to reuse the allocation holding
    /// the alpha values across multiple runs of `reset`. However, we have the problem that during path
    /// rendering, each thread needs to have its own allocation. We also need to be able to move
    /// the allocation back and forth between the threads (during path rendering) and the main thread
    /// (during fine rasterization). Because of this, we wrap it in this `MaybePresent` struct.
    ///
    /// During initialization, each thread will "take" the vector allocation out of its slot
    /// (the vector has a length of `num_threads`, so each thread has a slot belonging to itself)
    /// and will put it back to its slot after flushing. Then, during fine rasterization, we
    /// take all slots out of the `MaybePresent` object so that we can easily access each buffer
    /// when running the commands without having to go through the mutex. After fine rasterization,
    /// the slots are put back into the `MaybePresent` object.
    ///
    alpha_storage: MaybePresent<Vec<Vec<u8>>>,
    /// The task index that will be assigned to the next rendering task.
    ///
    /// Since we are rendering the paths on different threads, we need to make sure that they
    /// come back in the right order. The `task_idx` is used to keep track of that order.
    task_idx: u32,
    /// The number of threads active in the thread pool.
    num_threads: u16,
    /// The strip generator for the main thread, only used for recordings.
    strip_generator: StripGenerator,
    strip_storage: StripStorage,
    level: Level,
    flushed: bool,
}

impl MultiThreadedDispatcher {
    pub(crate) fn new(width: u16, height: u16, num_threads: u16, level: Level) -> Self {
        let wide = Wide::<MODE_CPU>::new(width, height);
        let thread_pool = ThreadPoolBuilder::new()
            .num_threads(num_threads as usize)
            .build()
            .unwrap();
        // + 1 because the main thread also stores an alpha buffer, used for recordings.
        let alpha_storage = MaybePresent::new(vec![vec![]; usize::from(num_threads + 1)]);
        let workers = Arc::new(ThreadLocal::new());
        let task_batch = vec![];

        {
            // Start counting from 1, as thread_idx 0 is reserved for the main thread.
            let thread_ids = Arc::new(AtomicU8::new(1));
            let workers = workers.clone();

            // Create all workers once in `new`, so that later on we can just call`.get().unwrap()`.
            thread_pool.spawn_broadcast(move |_| {
                let thread_id = thread_ids.fetch_add(1, Ordering::SeqCst);
                let worker = Worker::new(width, height, thread_id, level);

                let _ = workers.get_or(|| RefCell::new(worker));
            });
        }

        let task_idx = 0;
        let batch_cost = 0.0;
        let flushed = false;

        let mut dispatcher = Self {
            wide,
            thread_pool,
            task_batch,
            batch_path: Default::default(),
            batch_cost,
            task_idx,
            flushed,
            workers,
            task_sender: None,
            coarse_task_receiver: None,
            strip_generator: StripGenerator::new(width, height, level),
            strip_storage: StripStorage::default(),
            level,
            alpha_storage,
            num_threads,
        };

        dispatcher.init();

        dispatcher
    }

    fn rasterize_f32(
        &self,
        buffer: &mut [u8],
        width: u16,
        height: u16,
        encoded_paints: &[EncodedPaint],
    ) {
        rasterize_with_f32_dispatch(self.level, self, buffer, width, height, encoded_paints);
    }

    fn rasterize_u8(
        &self,
        buffer: &mut [u8],
        width: u16,
        height: u16,
        encoded_paints: &[EncodedPaint],
    ) {
        rasterize_with_u8_dispatch(self.level, self, buffer, width, height, encoded_paints);
    }

    fn init(&mut self) {
        let (render_task_sender, render_task_receiver) = crossbeam_channel::unbounded();
        let (coarse_task_sender, coarse_task_receiver) = ordered_channel::unbounded();
        let workers = self.workers.clone();
        let alpha_storage = self.alpha_storage.clone();

        self.task_sender = Some(render_task_sender);
        self.coarse_task_receiver = Some(coarse_task_receiver);

        // Spawn the loop for the worker threads.
        self.thread_pool.spawn_broadcast(move |_| {
            let render_task_receiver = render_task_receiver.clone();
            let mut coarse_task_sender = coarse_task_sender.clone();
            let worker = workers.get().unwrap();
            let mut worker = worker.borrow_mut();
            let thread_id = worker.thread_id();

            // Take out the allocation for alphas and store it in the worker.
            alpha_storage
                .with_inner(|alphas| worker.init(std::mem::take(&mut alphas[thread_id as usize])));

            while let Ok(task) = render_task_receiver.recv() {
                worker.run_render_task(task, &mut coarse_task_sender);
            }

            // If we reach this point, it means the `task_sender` has been dropped by the main thread
            // and no more tasks are available (since we flushed).
            // So we are done, and just need to place the alphas of the worker thread back into the
            // vector.

            alpha_storage.with_inner(|alphas| {
                alphas[thread_id as usize] = worker.finalize();
            });

            // Then, we drop the `coarse_task_sender`. Once all worker threads have
            // dropped their `coarse_task_sender`, the main thread knows that all workers are done
            // and all alphas have been placed, so it's safe to proceed.
            drop(coarse_task_sender);
        });
    }

    fn register_task(&mut self, task: RenderTaskType) {
        self.flushed = false;
        if self.task_sender.is_none() {
            self.init();
        }

        let cost = estimate_render_task_cost(&task, self.batch_path.elements());
        self.task_batch.push(task);
        self.batch_cost += cost;

        if self.batch_cost > COST_THRESHOLD {
            self.flush_tasks();
        }
    }

    fn flush_tasks(&mut self) {
        self.send_pending_tasks();

        self.batch_cost = 0.0;
        self.task_batch.clear();
        self.batch_path.truncate(0);
    }

    fn bump_task_idx(&mut self) -> u32 {
        let idx = self.task_idx;
        self.task_idx += 1;
        idx
    }

    fn send_pending_tasks(&mut self) {
        let task_idx = self.bump_task_idx();
        let tasks = self.task_batch.as_slice();
        let path = self.batch_path.elements();
        let task_sender = self.task_sender.as_mut().unwrap();
        let task = RenderTask {
            idx: task_idx,
            path: path.into(),
            tasks: tasks.into(),
        };
        task_sender.send(task).unwrap();
        self.run_coarse(true);
    }

    // Currently, we do coarse rasterization in two phases:
    //
    // The first phase is when we are still processing new draw commands from the client. After each
    // command, we check whether there are already any generated strips, and if so we do coarse
    // rasterization for them on the main thread. In this case, we want to abort in case there are
    // no more path strips available to process.
    //
    // The second phase is when we are flushing, in which case even if the queue is empty, we only
    // want to abort once all workers have closed the channel (and thus there won't be any more
    // new strips that will be generated.
    //
    // This is why we have the `abort_empty`flag.
    fn run_coarse(&mut self, abort_empty: bool) {
        let result_receiver = self.coarse_task_receiver.as_mut().unwrap();

        loop {
            match result_receiver.try_recv() {
                Ok(task) => {
                    for cmd in task.tasks {
                        match cmd {
                            CoarseTaskType::RenderPath {
                                strips: strip_range,
                                paint,
                                thread_id,
                            } => self.wide.generate(
                                &task.strips[strip_range.start as usize..strip_range.end as usize],
                                paint,
                                thread_id,
                            ),
                            CoarseTaskType::RenderWideCommand {
                                strips,
                                paint,
<<<<<<< HEAD
                                thread_id,
                            } => self.wide.generate(&strips, paint, thread_id),
                            CoarseTaskType::PushLayer {
=======
                            } => self.wide.generate(&strips, paint, thread_id),
                            CoarseTask::PushLayer {
>>>>>>> 418803ed
                                thread_id,
                                clip_path,
                                blend_mode,
                                mask,
                                opacity,
                            } => {
                                let clip_path = clip_path.map(|strip_range| {
                                    &task.strips
                                        [strip_range.start as usize..strip_range.end as usize]
                                });

                                self.wide
                                    .push_layer(clip_path, blend_mode, mask, opacity, thread_id);
                            }
                            CoarseTaskType::PopLayer => self.wide.pop_layer(),
                        }
                    }
                }
                Err(e) => match e {
                    TryRecvError::Empty => {
                        if abort_empty {
                            return;
                        }
                    }
                    TryRecvError::Disconnected => return,
                },
            }
        }
    }

    fn rasterize_with<S: Simd, F: FineKernel<S>>(
        &self,
        simd: S,
        buffer: &mut [u8],
        width: u16,
        height: u16,
        encoded_paints: &[EncodedPaint],
    ) {
        let mut buffer = Regions::new(width, height, buffer);
        let fines = ThreadLocal::new();
        let wide = &self.wide;
        let alpha_slots = self.alpha_storage.take();

        self.thread_pool.install(|| {
            buffer.update_regions_par(|region| {
                let x = region.x;
                let y = region.y;

                let mut fine = fines
                    .get_or(|| RefCell::new(Fine::<S, F>::new(simd)))
                    .borrow_mut();

                let wtile = wide.get(x, y);
                fine.set_coords(x, y);

                fine.clear(wtile.bg);
                for cmd in &wtile.cmds {
                    let thread_idx = match cmd {
                        Cmd::AlphaFill(a) => Some(a.thread_idx),
                        Cmd::ClipStrip(a) => Some(a.thread_idx),
                        _ => None,
                    };

                    let alphas = thread_idx
                        .map(|i| alpha_slots[i as usize].as_slice())
                        .unwrap_or(&[]);
                    fine.run_cmd(cmd, alphas, encoded_paints);
                }

                fine.pack(region);
            });
        });

        // Don't forget to put back the alpha buffers, so that they can be re-used in
        // the next path rendering iteration!
        self.alpha_storage.init(alpha_slots);
    }
}

impl Dispatcher for MultiThreadedDispatcher {
    fn wide(&self) -> &Wide {
        &self.wide
    }

    fn fill_path(
        &mut self,
        path: &BezPath,
        fill_rule: Fill,
        transform: Affine,
        paint: Paint,
        aliasing_threshold: Option<u8>,
    ) {
        let start = self.batch_path.elements().len() as u32;
        self.batch_path.extend(path);
        let end = self.batch_path.elements().len() as u32;
        self.register_task(RenderTaskType::FillPath {
            path_range: start..end,
            transform,
            paint,
            fill_rule,
            aliasing_threshold,
        });
    }

    fn stroke_path(
        &mut self,
        path: &BezPath,
        stroke: &Stroke,
        transform: Affine,
        paint: Paint,
        aliasing_threshold: Option<u8>,
    ) {
        let start = self.batch_path.elements().len() as u32;
        self.batch_path.extend(path);
        let end = self.batch_path.elements().len() as u32;
        self.register_task(RenderTaskType::StrokePath {
            path_range: start..end,
            transform,
            paint,
            stroke: stroke.clone(),
            aliasing_threshold,
        });
    }

    fn push_layer(
        &mut self,
        clip_path: Option<&BezPath>,
        fill_rule: Fill,
        clip_transform: Affine,
        blend_mode: BlendMode,
        opacity: f32,
        aliasing_threshold: Option<u8>,
        mask: Option<Mask>,
    ) {
        let mapped_clip = clip_path.map(|c| {
            let start = self.batch_path.elements().len() as u32;
            self.batch_path.extend(c);
            let end = self.batch_path.elements().len() as u32;
            (start..end, clip_transform)
        });

        self.register_task(RenderTaskType::PushLayer {
            clip_path: mapped_clip,
            blend_mode,
            opacity,
            mask,
            fill_rule,
            aliasing_threshold,
        });
    }

    fn pop_layer(&mut self) {
        self.register_task(RenderTaskType::PopLayer);
    }

    fn reset(&mut self) {
        self.wide.reset();
        self.task_batch.clear();
        self.batch_cost = 0.0;
        self.batch_path.truncate(0);
        self.task_idx = 0;
        self.flushed = false;
        self.task_sender = None;
        self.coarse_task_receiver = None;
        self.strip_generator.reset();
<<<<<<< HEAD
        self.strip_storage.reset();
=======
        self.strip_storage.clear();
>>>>>>> 418803ed
        self.alpha_storage.with_inner(|alphas| {
            for alpha in alphas {
                alpha.clear();
            }
        });

        let workers = self.workers.clone();
        // + 1 since we also wait on the main thread.
        let barrier = Arc::new(Barrier::new(usize::from(self.num_threads) + 1));
        let t_barrier = barrier.clone();

        self.thread_pool.spawn_broadcast(move |_| {
            let worker = workers.get().unwrap();
            let mut borrowed = worker.borrow_mut();
            borrowed.reset();
            t_barrier.wait();
        });

        barrier.wait();

        self.init();
    }

    fn flush(&mut self) {
        if self.flushed {
            return;
        }

        self.flush_tasks();
        let sender = core::mem::take(&mut self.task_sender);
        // Note that dropping the sender will signal to the workers that no more new paths
        // can arrive.
        drop(sender);
        self.run_coarse(false);

        self.alpha_storage.with_inner(|alphas| {
            // The main thread stores the alphas that are produced by playing a recording.
            // It is important we reserve the thread id 0 for this as the implementation for
            // `Recordable` uses this thread ID when generating the commands for coarse rasterization.
            alphas[0] = std::mem::take(&mut self.strip_storage.alphas);
        });

        self.flushed = true;
    }

    fn rasterize(
        &self,
        buffer: &mut [u8],
        render_mode: RenderMode,
        width: u16,
        height: u16,
        encoded_paints: &[EncodedPaint],
    ) {
        assert!(self.flushed, "attempted to rasterize before flushing");

        match render_mode {
            RenderMode::OptimizeSpeed => self.rasterize_u8(buffer, width, height, encoded_paints),
            RenderMode::OptimizeQuality => {
                self.rasterize_f32(buffer, width, height, encoded_paints);
            }
        }
    }

    fn generate_wide_cmd(&mut self, strip_buf: &[Strip], paint: Paint) {
        // Note that we are essentially round-tripping here: The wide container is inside of the
        // main thread, but we first send a render task to a child thread which basically just
        // forwards it back to the main thread again. We cannot apply the wide command directly
        // here because there might be other paths that are currently being processed in a child
        // thread that should be rendered _before_ this wide command. Therefore, we treat it like
        // any other render task so that we can utilize the same mechanism of assigning a task ID
        // to ensure that they are executed in order.
        self.register_task(RenderTaskType::WideCommand {
            strip_buf: strip_buf.into(),
            // Recordings are currently always built on the main thread and thus have a `thread_idx`
            // of 0.
            thread_idx: 0,
            paint,
        });
    }

    fn strip_storage_mut(&mut self) -> &mut StripStorage {
        &mut self.strip_storage
    }
}

simd_dispatch!(
    pub fn rasterize_with_f32_dispatch(
        level,
        self_: &MultiThreadedDispatcher,
        buffer: &mut [u8],
        width: u16,
        height: u16,
        encoded_paints: &[EncodedPaint]
    ) = rasterize_with_f32
);

simd_dispatch!(
    pub fn rasterize_with_u8_dispatch(
        level,
        self_: &MultiThreadedDispatcher,
        buffer: &mut [u8],
        width: u16,
        height: u16,
        encoded_paints: &[EncodedPaint]
    ) = rasterize_with_u8
);

fn rasterize_with_f32<S: Simd>(
    simd: S,
    self_: &MultiThreadedDispatcher,
    buffer: &mut [u8],
    width: u16,
    height: u16,
    encoded_paints: &[EncodedPaint],
) {
    self_.rasterize_with::<S, F32Kernel>(simd, buffer, width, height, encoded_paints);
}

fn rasterize_with_u8<S: Simd>(
    simd: S,
    self_: &MultiThreadedDispatcher,
    buffer: &mut [u8],
    width: u16,
    height: u16,
    encoded_paints: &[EncodedPaint],
) {
    self_.rasterize_with::<S, U8Kernel>(simd, buffer, width, height, encoded_paints);
}

impl Debug for MultiThreadedDispatcher {
    fn fmt(&self, f: &mut Formatter<'_>) -> core::fmt::Result {
        f.write_str("MultiThreadedDispatcher { .. }")
    }
}

#[derive(Debug)]
pub(crate) struct RenderTask {
    pub(crate) idx: u32,
    pub(crate) path: Box<[PathEl]>,
    pub(crate) tasks: Box<[RenderTaskType]>,
}

#[derive(Debug, Clone)]
pub(crate) enum RenderTaskType {
    FillPath {
        path_range: Range<u32>,
        transform: Affine,
        paint: Paint,
        fill_rule: Fill,
        aliasing_threshold: Option<u8>,
    },
    WideCommand {
        strip_buf: Box<[Strip]>,
        thread_idx: u8,
        paint: Paint,
    },
    StrokePath {
        path_range: Range<u32>,
        transform: Affine,
        paint: Paint,
        stroke: Stroke,
        aliasing_threshold: Option<u8>,
    },
    PushLayer {
        clip_path: Option<(Range<u32>, Affine)>,
        blend_mode: BlendMode,
        opacity: f32,
        mask: Option<Mask>,
        fill_rule: Fill,
        aliasing_threshold: Option<u8>,
    },
    PopLayer,
}

pub(crate) struct CoarseTask {
    pub(crate) strips: Box<[Strip]>,
    pub(crate) tasks: Vec<CoarseTaskType>,
}

pub(crate) enum CoarseTaskType {
    RenderPath {
        thread_id: u8,
        strips: Range<u32>,
        paint: Paint,
    },
    RenderWideCommand {
        thread_id: u8,
        strips: Box<[Strip]>,
        paint: Paint,
    },
    PushLayer {
        thread_id: u8,
<<<<<<< HEAD
        clip_path: Option<Range<u32>>,
=======
        clip_path: Option<Box<[Strip]>>,
>>>>>>> 418803ed
        blend_mode: BlendMode,
        mask: Option<Mask>,
        opacity: f32,
    },
    PopLayer,
}

/// An object that might hold a certain value (behind a mutex), and panics if we attempt
/// to access it when it's not initialized.
#[derive(Clone)]
pub(crate) struct MaybePresent<T: Default> {
    present: Arc<AtomicBool>,
    value: Arc<Mutex<T>>,
}

impl<T: Default> MaybePresent<T> {
    pub(crate) fn new(val: T) -> Self {
        Self {
            present: Arc::new(AtomicBool::new(true)),
            value: Arc::new(Mutex::new(val)),
        }
    }

    pub(crate) fn init(&self, value: T) {
        let mut locked = self.value.lock().unwrap();
        *locked = value;
        self.present.store(true, Ordering::SeqCst);
    }

    pub(crate) fn with_inner(&self, mut func: impl FnMut(&mut T)) {
        assert!(
            self.present.load(Ordering::SeqCst),
            "Tried to access `MaybePresent` before initialization."
        );

        let mut lock = self.value.lock().unwrap();
        func(&mut lock);
    }

    pub(crate) fn take(&self) -> T {
        assert!(
            self.present.load(Ordering::SeqCst),
            "Tried to access `MaybePresent` before initialization."
        );

        let mut locked = self.value.lock().unwrap();
        self.present.store(false, Ordering::SeqCst);
        std::mem::take(&mut *locked)
    }
}<|MERGE_RESOLUTION|>--- conflicted
+++ resolved
@@ -293,14 +293,9 @@
                             CoarseTaskType::RenderWideCommand {
                                 strips,
                                 paint,
-<<<<<<< HEAD
                                 thread_id,
                             } => self.wide.generate(&strips, paint, thread_id),
                             CoarseTaskType::PushLayer {
-=======
-                            } => self.wide.generate(&strips, paint, thread_id),
-                            CoarseTask::PushLayer {
->>>>>>> 418803ed
                                 thread_id,
                                 clip_path,
                                 blend_mode,
@@ -466,11 +461,7 @@
         self.task_sender = None;
         self.coarse_task_receiver = None;
         self.strip_generator.reset();
-<<<<<<< HEAD
-        self.strip_storage.reset();
-=======
         self.strip_storage.clear();
->>>>>>> 418803ed
         self.alpha_storage.with_inner(|alphas| {
             for alpha in alphas {
                 alpha.clear();
@@ -663,11 +654,7 @@
     },
     PushLayer {
         thread_id: u8,
-<<<<<<< HEAD
         clip_path: Option<Range<u32>>,
-=======
-        clip_path: Option<Box<[Strip]>>,
->>>>>>> 418803ed
         blend_mode: BlendMode,
         mask: Option<Mask>,
         opacity: f32,
